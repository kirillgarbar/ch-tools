import json
import subprocess
from datetime import timedelta
from typing import Any, Dict, Optional

import requests
from jinja2 import Environment
from typing_extensions import Self

<<<<<<< HEAD
from ch_tools.common import logging
from ch_tools.common.clickhouse.config.path import (
    CLICKHOUSE_CERT_CONFIG_PATH,
    CLICKHOUSE_CERT_PATH_DEFAULT,
    CLICKHOUSE_SERVER_PREPROCESSED_CONFIG_PATH,
)
=======
>>>>>>> 349a6bf4
from ch_tools.common.utils import version_ge

from ..config import get_clickhouse_config
from ..config.clickhouse import ClickhousePort
from .error import ClickhouseError
from .retry import retry
from .utils import _format_str_imatch, _format_str_match

PORTS_PRIORITY = [
    ClickhousePort.HTTPS,
    ClickhousePort.HTTP,
    ClickhousePort.TCP_SECURE,
    ClickhousePort.TCP,
]


class ClickhouseClient:
    """
    ClickHouse client wrapper.
    """

    def __init__(
        self: Self,
        *,
        host: str,
        insecure: bool = False,
        user: Optional[str] = None,
        password: Optional[str] = None,
        ports: Dict[ClickhousePort, int],
        cert_path: Optional[str] = None,
        timeout: int,
        settings: Optional[Dict[str, Any]] = None,
    ):
        self.host = host
        self.insecure = insecure
        self.user = user
        self.ports = ports
        self.cert_path = cert_path
        self.password = password
        self._settings = settings or {}
        self._timeout = timeout
        self._ch_version = None

    def get_clickhouse_version(self):
        """
        Get ClickHouse server version.
        """
        if self._ch_version is None:
            self._ch_version = self.query("SELECT version()")

        return self._ch_version

    def get_uptime(self):
        """
        Get uptime of ClickHouse server.
        """
        seconds = int(self.query("SELECT uptime()"))
        return timedelta(seconds=seconds)

    def _execute_http(
        self,
        query,
        format_,
        post_data,
        timeout,
        stream,
        per_query_settings,
        port,
    ):
        schema = "https" if port == ClickhousePort.HTTPS else "http"
        url = f"{schema}://{self.host}:{self.ports[port]}"
        headers = {}
        if self.user:
            headers["X-ClickHouse-User"] = self.user
        if self.password:
            headers["X-ClickHouse-Key"] = self.password
        verify = self.cert_path if port == ClickhousePort.HTTPS else None
        try:
            if query:
                response = requests.post(
                    url,
                    params={
                        **self._settings,
                        "query": query,
                        **per_query_settings,  # overwrites previous settings
                    },
                    headers=headers,
                    json=post_data,
                    timeout=timeout,
                    stream=stream,
                    verify=verify,
                )
            else:
                # Used for ping
                response = requests.get(
                    url,
                    headers=headers,
                    timeout=timeout,
                    verify=verify,
                )

            response.raise_for_status()

            # Return response for iterating over
            if stream:
                return response

            if format_ in ("JSON", "JSONCompact"):
                return response.json()

            return response.text.strip()
        except requests.exceptions.HTTPError as e:
            raise ClickhouseError(query, e.response) from None

    def _execute_tcp(self, query, format_, port):
        # Private method, we are sure that port is tcps or tcp and presents in config
        cmd = [
            "clickhouse-client",
            "--host",
            self.host,
            "--port",
            str(self.ports[port]),
        ]
        if self.user is not None:
            cmd.extend(("--user", self.user))
        if port == ClickhousePort.TCP_SECURE:
            cmd.append("--secure")
        masked_cmd = cmd.copy()
        if self.password is not None:
            cmd.extend(("--password", self.password))
            masked_cmd.extend(("--password", "*****"))

        if not query:
            raise RuntimeError(1, "Can't send empty query in tcp(s) port")

        # pylint: disable=consider-using-with
        proc = subprocess.Popen(
            cmd, stdin=subprocess.PIPE, stdout=subprocess.PIPE, stderr=subprocess.PIPE  # type: ignore[arg-type]
        )
        stdout, stderr = proc.communicate(input=query.encode())

        if proc.returncode:
            raise RuntimeError(
                '"{0}" failed with: {1}'.format(masked_cmd, stderr.decode())
            )

        response = stdout.decode().strip()

        if format_ in ("JSON", "JSONCompact"):
            return json.loads(response)

        return response.strip()

    @retry(requests.exceptions.ConnectionError)
    def query(
        self: Self,
        query: str,
        query_args: Optional[Dict[str, Any]] = None,
        format_: Optional[str] = None,
        post_data: Any = None,
        timeout: Optional[int] = None,
        echo: bool = False,
        dry_run: bool = False,
        stream: bool = False,
        settings: Optional[dict] = None,
        port: Optional[ClickhousePort] = None,
    ) -> Any:
        """
        Execute query.
        """
        if query_args:
            query = self.render_query(query, **query_args)

        if format_:
            query += f" FORMAT {format_}"

        if echo:
            print(query, "\n")

        if dry_run:
            return None

        if timeout is None:
            timeout = self._timeout

        per_query_settings = settings or {}

        if port is None:
            for i_port in PORTS_PRIORITY:
                if self.check_port(i_port):
                    port = i_port
                    break

            if port is None:
                raise UserWarning(2, "Can't find any port in clickhouse-server config")

<<<<<<< HEAD
        logging.debug(f"Executing query: {query}")
        if found_port in [ClickhousePort.HTTPS, ClickhousePort.HTTP]:
=======
        logging.debug("Executing query: %s", query)
        if port in [ClickhousePort.HTTPS, ClickhousePort.HTTP]:
>>>>>>> 349a6bf4
            return self._execute_http(
                query,
                format_,
                post_data,
                timeout,
                stream,
                per_query_settings,
                port,
            )
        return self._execute_tcp(query, format_, port)

    def query_json_data(
        self: Self,
        query: str,
        query_args: Optional[Dict[str, Any]] = None,
        compact: bool = True,
        post_data: Any = None,
        timeout: Optional[int] = None,
        echo: bool = False,
        dry_run: bool = False,
        stream: bool = False,
        settings: Optional[dict] = None,
        port: Optional[ClickhousePort] = None,
    ) -> Any:
        """
        Execute ClickHouse query formatted as JSON and return data.
        """
        format_ = "JSON"
        if compact:
            format_ = "JSONCompact"

        return self.query(
            query=query,
            query_args=query_args,
            post_data=post_data,
            timeout=timeout,
            format_=format_,
            echo=echo,
            dry_run=dry_run,
            stream=stream,
            settings=settings,
            port=port,
        )["data"]

    def render_query(self, query, **kwargs):
        env = Environment()

        env.globals["version_ge"] = lambda version: version_ge(
            self.get_clickhouse_version(), version
        )
        env.globals["format_str_match"] = _format_str_match
        env.globals["format_str_imatch"] = _format_str_imatch

        template = env.from_string(query)
        return template.render(kwargs)

    def check_port(self, port: ClickhousePort) -> bool:
        return port in self.ports

    def get_port(self, port: ClickhousePort) -> int:
        return self.ports[port]

    def ping(self, port: ClickhousePort) -> str:
        return self.query(query=None, port=port)


def clickhouse_client(ctx):
    """
    Return ClickHouse client from the context if it exists.
    Init ClickHouse client and store to the context if it doesn't exist.
    """
    if not ctx.obj.get("chcli"):
        ch_server_config = get_clickhouse_config(ctx)
        tools_config = ctx.obj["config"]["clickhouse"]
        user, password = clickhouse_credentials(ctx)
        ctx.obj["chcli"] = ClickhouseClient(
            host=tools_config["host"],
            ports=ch_server_config.ports,
            user=user,
            password=password,
            cert_path=ch_server_config.cert_path,
            insecure=tools_config["insecure"],
            timeout=tools_config["timeout"],
            settings=tools_config["settings"],
        )

    return ctx.obj["chcli"]


def clickhouse_credentials(ctx):
    """
    Return credentials to connect to ClickHouse.
    """
    config = ctx.obj["config"]["clickhouse"]

    user = config["user"]
    password = config["password"]
    if ctx.obj.get("monitoring", False) and config["monitoring_user"]:
        user = config["monitoring_user"]
        password = config["monitoring_password"]

    return user, password<|MERGE_RESOLUTION|>--- conflicted
+++ resolved
@@ -7,15 +7,7 @@
 from jinja2 import Environment
 from typing_extensions import Self
 
-<<<<<<< HEAD
 from ch_tools.common import logging
-from ch_tools.common.clickhouse.config.path import (
-    CLICKHOUSE_CERT_CONFIG_PATH,
-    CLICKHOUSE_CERT_PATH_DEFAULT,
-    CLICKHOUSE_SERVER_PREPROCESSED_CONFIG_PATH,
-)
-=======
->>>>>>> 349a6bf4
 from ch_tools.common.utils import version_ge
 
 from ..config import get_clickhouse_config
@@ -212,13 +204,8 @@
             if port is None:
                 raise UserWarning(2, "Can't find any port in clickhouse-server config")
 
-<<<<<<< HEAD
         logging.debug(f"Executing query: {query}")
-        if found_port in [ClickhousePort.HTTPS, ClickhousePort.HTTP]:
-=======
-        logging.debug("Executing query: %s", query)
         if port in [ClickhousePort.HTTPS, ClickhousePort.HTTP]:
->>>>>>> 349a6bf4
             return self._execute_http(
                 query,
                 format_,
