from datetime import timedelta
from typing import Any, Optional

from click import (
    BadParameter,
    Context,
    FloatRange,
    IntRange,
    group,
    option,
    pass_context,
)
from humanfriendly import format_size

from ch_tools.chadmin.cli.chadmin_group import Chadmin
from ch_tools.chadmin.internal.object_storage.orphaned_objects_state import (
    OrphanedObjectsState,
)
from ch_tools.chadmin.internal.zookeeper import (
    check_zk_node,
    create_zk_nodes,
    update_zk_nodes,
)
from ch_tools.common.cli.formatting import print_response
from ch_tools.common.cli.parameters import TimeSpanParamType
from ch_tools.common.clickhouse.config import get_clickhouse_config
from ch_tools.common.clickhouse.config.storage_configuration import S3DiskConfiguration
from ch_tools.common.commands.object_storage import (
    DEFAULT_GUARD_INTERVAL,
    clean,
    collect_object_storage_info,
    get_object_storage_space_usage,
)

# Use big enough timeout for stream HTTP query
STREAM_TIMEOUT = 10 * 60

STATE_LOCAL_PATH = "/tmp/object_storage_cleanup_state.json"

DEFAULT_CLUSTER_NAME = "{cluster}"


@group("object-storage", cls=Chadmin)
@option(
    "-d",
    "--disk",
    "disk_name",
    default="object_storage",
    help="S3 disk name.",
)
@pass_context
def object_storage_group(ctx: Context, disk_name: str) -> None:
    """Commands to manage S3 objects and their metadata."""
    ch_config = get_clickhouse_config(ctx)
    ctx.obj["disk_configuration"] = S3DiskConfiguration.from_config(
        ch_config.storage_configuration,
        disk_name,
        ctx.obj["config"]["object_storage"]["bucket_name_prefix"],
    )


@object_storage_group.command("clean")
@option(
    "--cluster",
    "cluster_name",
    default=DEFAULT_CLUSTER_NAME,
    help=("Cluster to be cleaned. Default value is macro."),
)
@option(
    "--dry-run",
    "dry_run",
    is_flag=True,
    help=("Do not delete objects. Show only statistics."),
)
@option(
    "--keep-paths",
    "keep_paths",
    is_flag=True,
    help=(
        "Do not delete the collected paths from the local table, when the command completes."
    ),
)
@option(
    "--store-state-local",
    "store_state_local",
    is_flag=True,
    help=("Write total size of orphaned objects to log file."),
)
@option(
    "--store-state-zk-path",
    "store_state_zk_path",
    default="",
    help=("Zookeeper node path for storage total size of orphaned objects."),
)
@option(
    "--verify-paths-regex",
    "verify_paths_regex",
    default=None,
    help=("Verify paths to delete and in system.remote_data_paths with regex."),
)
@option(
    "--max-size-to-delete-bytes",
    "max_size_to_delete_bytes",
    type=IntRange(min=0),
    default=0,
    help=(
        "Maximum total size (in bytes) of objects to delete. "
        "Must be non-negative. If 0 then there are no limit."
        "Deletion will stop once this limit is reached."
    ),
)
@option(
    "--max-size-to-delete-fraction",
    "max_size_to_delete_fraction",
    type=FloatRange(min=0.0, max=1.0),
    default=1.0,
    help=(
        "Maximum fraction size of objects to delete."
        "Must be in range [0.0; 1.0]"
        "Deletion will stop once this limit is reached."
    ),
)
@option(
    "--ignore-missing-cloud-storage-backups",
    "ignore_missing_cloud_storage_backups",
    is_flag=True,
    help=(
        "Do not download cloud storage backups if they are not present in shadow directory."
        "This may cause backup corruption."
    ),
)
@pass_context
def clean_command(
    ctx: Context,
    cluster_name: str,
    dry_run: bool,
    keep_paths: bool,
    store_state_local: bool,
    store_state_zk_path: str,
    verify_paths_regex: Optional[str],
    max_size_to_delete_bytes: int,
    max_size_to_delete_fraction: float,
    ignore_missing_cloud_storage_backups: bool,
) -> None:
    """
    Clean orphaned S3 objects.
    Orphaned objects are taken from the tables filled with collect-info command.
    """
    deleted = 0
    total_size = 0
    error_msg = ""

    # Need for correctly call format in Query
    if cluster_name == DEFAULT_CLUSTER_NAME:
        cluster_name = "{" + cluster_name + "}"

    try:
        deleted, total_size = clean(
            ctx,
<<<<<<< HEAD
            dry_run=dry_run,
            keep_paths=keep_paths,
            verify_paths_regex=verify_paths_regex,
            max_size_to_delete_bytes=max_size_to_delete_bytes,
            max_size_to_delete_fraction=max_size_to_delete_fraction,
=======
            object_name_prefix,
            from_time,
            to_time,
            CleanScope(clean_scope),
            cluster_name,
            dry_run,
            keep_paths,
            use_saved_list,
            verify_paths_regex,
            max_size_to_delete_bytes,
            max_size_to_delete_fraction,
            ignore_missing_cloud_storage_backups,
>>>>>>> 9f0b1a08
        )
    finally:
        state = OrphanedObjectsState(total_size, error_msg)

        if store_state_zk_path:
            _store_state_zk_save(ctx, store_state_zk_path, state)

        if store_state_local:
            _store_state_local_save(ctx, state)

    _print_response(ctx, dry_run, deleted, total_size)


@object_storage_group.command("collect-info")
@option(
    "-p",
    "--prefix",  # TODO: maybe add this option to clean command
    "--object_name_prefix",
    "object_name_prefix",
    default="",
    help=(
        "Prefix of object name used while listing bucket. By default its value is attempted to parse "
        "from endpoint in clickhouse S3 disk config. If there is no trailing slash it will be added automatically."
    ),
)
@option(
    "--from-time",
    "from_time",
    default=None,
    type=TimeSpanParamType(),
    help=(
        "Begin of inspecting interval in human-friendly format. "
        "Objects with a modification time falling interval [now - from_time, now - to_time] are considered."
    ),
)
@option(
    "-g",  # TODO: maybe add this option to clean command
    "--guard-interval",
    "--to-time",
    "to_time",
    default=DEFAULT_GUARD_INTERVAL,
    type=TimeSpanParamType(),
    help=("End of inspecting interval in human-friendly format."),
)
@pass_context
def collect_info_command(
    ctx: Context,
    object_name_prefix: str,
    from_time: Optional[timedelta],
    to_time: timedelta,
) -> None:
    """
    Collect info about object storage memory usage and orphaned objects.
    Save the result to the corresponding tables.
    """
    if from_time is not None and to_time < from_time:
        raise BadParameter(
            "'from_time' parameter must be greater than 'to_time'",
            param_hint="--from-time",
        )

    collect_object_storage_info(
        ctx,
        object_name_prefix=object_name_prefix,
        from_time=from_time,
        to_time=to_time,
    )


@object_storage_group.command("space-usage")
@option(
    "--cluster",
    "cluster_name",
    default=DEFAULT_CLUSTER_NAME,
    help=("Cluster to analyze. Default value is macro."),
)
@pass_context
def space_usage_command(
    ctx: Context,
    cluster_name: str,
) -> None:
    """
    Return object storage memory usage info from cluster.
    """
    result = get_object_storage_space_usage(ctx, cluster_name)

    print_response(ctx, result)


def _store_state_zk_save(ctx: Context, path: str, state: OrphanedObjectsState) -> None:
    if not check_zk_node(ctx, path):
        create_zk_nodes(ctx, [path], make_parents=True)
    state_data = state.to_json().encode("utf-8")
    update_zk_nodes(ctx, [path], state_data)


def _store_state_local_save(_: Context, state: OrphanedObjectsState) -> None:
    with open(STATE_LOCAL_PATH, "w", encoding="utf-8") as file:
        file.write(state.to_json())


def _print_response(ctx: Context, dry_run: bool, deleted: int, total_size: int) -> None:
    """
    Outputs result of cleaning.
    """
    # List of dicts for print_response()
    clean_stats = [
        {"WouldDelete" if dry_run else "Deleted": deleted, "TotalSize": total_size}
    ]

    def _table_formatter(stats: Any) -> dict[str, Any]:
        result = {}

        if "Deleted" in stats:
            result["Deleted"] = stats["Deleted"]
        if "WouldDeleted" in stats:
            result["WouldDeleted"] = stats["WouldDeleted"]
        result["TotalSize"] = format_size(stats["TotalSize"], binary=True)

        return result

    print_response(
        ctx, clean_stats, default_format="table", table_formatter=_table_formatter
    )<|MERGE_RESOLUTION|>--- conflicted
+++ resolved
@@ -157,26 +157,12 @@
     try:
         deleted, total_size = clean(
             ctx,
-<<<<<<< HEAD
-            dry_run=dry_run,
-            keep_paths=keep_paths,
-            verify_paths_regex=verify_paths_regex,
-            max_size_to_delete_bytes=max_size_to_delete_bytes,
-            max_size_to_delete_fraction=max_size_to_delete_fraction,
-=======
-            object_name_prefix,
-            from_time,
-            to_time,
-            CleanScope(clean_scope),
-            cluster_name,
             dry_run,
             keep_paths,
-            use_saved_list,
             verify_paths_regex,
             max_size_to_delete_bytes,
             max_size_to_delete_fraction,
             ignore_missing_cloud_storage_backups,
->>>>>>> 9f0b1a08
         )
     finally:
         state = OrphanedObjectsState(total_size, error_msg)
